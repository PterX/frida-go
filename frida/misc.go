--- conflicted
+++ resolved
@@ -23,18 +23,15 @@
 	C.g_cancellable_cancel(c.cancellable)
 }
 
-<<<<<<< HEAD
+
 func (c *Cancellable) Unref() {
 	C.g_object_unref((C.gpointer)(c.cancellable))
 }
 
-=======
->>>>>>> f1b4cb8b
 type options struct {
 	cancellable *C.GCancellable
 }
 
-<<<<<<< HEAD
 func setupOptions(opts []OptFunc) options {
 	o := &options{}
 	for _, opt := range opts {
@@ -43,8 +40,6 @@
 	return *o
 }
 
-=======
->>>>>>> f1b4cb8b
 type OptFunc func(o *options)
 
 func WithCancel(cancel *Cancellable) OptFunc {
